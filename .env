--- conflicted
+++ resolved
@@ -1,7 +1,3 @@
 SKIP_PREFLIGHT_CHECK=true
 
-<<<<<<< HEAD
-mnemonic=cheap puzzle throw gain clap hint meadow amount grunt apart skirt crucial
-=======
-mnemonic=roast top address rigid night sunny door settle jacket ignore purse trigger
->>>>>>> a4d16a8b
+mnemonic=cheap puzzle throw gain clap hint meadow amount grunt apart skirt crucial