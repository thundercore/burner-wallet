{
  "name": "burner-wallet",
  "version": "0.1.0",
  "private": true,
  "dependencies": {
    "autolinker": "^2.2.1",
    "axios": "^0.18.0",
    "base64url": "^3.0.1",
    "bootstrap": "^4.1.3",
    "cors": "^2.8.4",
    "crypto": "^1.0.1",
    "dapparatus": "^1.0.65",
    "dotenv": "^6.2.0",
    "eccrypto": "^1.1.0",
    "eth-crypto": "^1.3.2",
    "eth-ecies": "^1.0.3",
    "eth-ens-namehash": "^2.0.8",
    "ethereum-mnemonic-privatekey-utils": "^1.0.5",
    "ethereumjs-tx": "^1.3.7",
    "ethereumjs-util": "^6.0.0",
    "ethers": "^4.0.20",
    "ethjs-ens": "^2.0.1",
    "express": "^4.16.4",
    "fs": "0.0.1-security",
    "helmet": "^3.14.0",
    "i18next": "^13.1.5",
    "i18next-browser-languagedetector": "^2.2.4",
    "jimp": "^0.6.0",
    "node-sass": "^4.10.0",
    "path": "^0.12.7",
    "qrcode-reader": "^1.0.4",
    "qrcode.react": "^0.8.0",
    "react": "^16.6.0",
    "react-blockies": "^1.4.0",
    "react-copy-to-clipboard": "^5.0.1",
    "react-dom": "^16.6.0",
    "react-emoji-render": "^0.5.0",
    "react-file-reader-input": "^2.0.0",
    "react-i18next": "^9.0.7",
    "react-linkify": "^0.2.2",
    "react-loading": "^2.0.3",
    "react-native-webview-messaging": "^1.2.3",
    "react-qr-reader": "^2.1.1",
    "react-scripts": "^2.1.3",
    "react-scroll": "^1.7.10",
    "s3": "^4.4.0",
<<<<<<< HEAD
    "tabookey-gasless": "0.3.0",
    "web3": "^1.0.0-beta.33"
=======
    "web3": "1.0.0-beta.33"
>>>>>>> d5ae91eb
  },
  "scripts": {
    "start": "react-scripts start",
    "build": "react-scripts build",
    "test": "react-scripts test",
    "eject": "react-scripts eject"
  },
  "eslintConfig": {
    "extends": "react-app"
  },
  "browserslist": [
    ">0.2%",
    "not dead",
    "not ie <= 11",
    "not op_mini all"
  ],
  "devDependencies": {
    "clevis": "github:austintgriffith/clevis#master",
    "mocha": "^5.2.0",
    "openzeppelin-solidity": "2.0.0",
    "webpack": "^4.28.4"
  }
}<|MERGE_RESOLUTION|>--- conflicted
+++ resolved
@@ -44,12 +44,8 @@
     "react-scripts": "^2.1.3",
     "react-scroll": "^1.7.10",
     "s3": "^4.4.0",
-<<<<<<< HEAD
     "tabookey-gasless": "0.3.0",
-    "web3": "^1.0.0-beta.33"
-=======
     "web3": "1.0.0-beta.33"
->>>>>>> d5ae91eb
   },
   "scripts": {
     "start": "react-scripts start",
