{
  "name": "burner-wallet",
  "version": "0.1.0",
  "private": true,
  "dependencies": {
    "axios": "^0.18.0",
    "bootstrap": "^4.1.3",
    "clevis": "0.0.107",
    "cors": "^2.8.4",
<<<<<<< HEAD
    "dapparatus": "^1.0.51",
=======
    "dapparatus": "^1.0.52",
>>>>>>> 8eff45ff
    "dotenv": "^6.1.0",
    "express": "^4.16.4",
    "helmet": "^3.14.0",
    "mocha": "^5.2.0",
    "node-sass": "^4.10.0",
    "path": "^0.12.7",
    "qrcode.react": "^0.8.0",
    "react": "^16.6.0",
    "react-blockies": "^1.4.0",
    "react-confirm-alert": "^2.0.6",
    "react-copy-to-clipboard": "^5.0.1",
    "react-dom": "^16.6.0",
    "react-loading": "^2.0.3",
    "react-scripts": "2.0.5",
    "s3": "^4.4.0",
    "web3": "^1.0.0-beta.37",
    "webpack": "^4.25.1"
  },
  "scripts": {
    "start": "react-scripts start",
    "build": "react-scripts build",
    "test": "react-scripts test",
    "eject": "react-scripts eject"
  },
  "eslintConfig": {
    "extends": "react-app"
  },
  "browserslist": [
    ">0.2%",
    "not dead",
    "not ie <= 11",
    "not op_mini all"
  ]
}<|MERGE_RESOLUTION|>--- conflicted
+++ resolved
@@ -7,11 +7,7 @@
     "bootstrap": "^4.1.3",
     "clevis": "0.0.107",
     "cors": "^2.8.4",
-<<<<<<< HEAD
-    "dapparatus": "^1.0.51",
-=======
     "dapparatus": "^1.0.52",
->>>>>>> 8eff45ff
     "dotenv": "^6.1.0",
     "express": "^4.16.4",
     "helmet": "^3.14.0",
