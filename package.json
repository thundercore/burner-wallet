--- conflicted
+++ resolved
@@ -6,14 +6,8 @@
     "axios": "^0.18.0",
     "bootstrap": "^4.1.3",
     "clevis": "0.0.107",
-<<<<<<< HEAD
-    "commander": "^2.19.0",
-    "cors": "^2.8.4",
-    "dapparatus": "^1.0.46",
-=======
     "cors": "^2.8.4",
     "dapparatus": "^1.0.50",
->>>>>>> 35e35a88
     "dotenv": "^6.1.0",
     "express": "^4.16.4",
     "helmet": "^3.14.0",
@@ -28,14 +22,8 @@
     "react-loading": "^2.0.3",
     "react-scripts": "2.0.5",
     "s3": "^4.4.0",
-<<<<<<< HEAD
-    "static-server": "^2.2.1",
-    "web3": "^1.0.0-beta.37",
-    "webpack": "^4.27.1"
-=======
     "web3": "^1.0.0-beta.37",
     "webpack": "^4.25.1"
->>>>>>> 35e35a88
   },
   "scripts": {
     "start": "react-scripts start",
