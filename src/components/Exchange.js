--- conflicted
+++ resolved
@@ -11,13 +11,6 @@
 import axios from "axios"
 import i18n from '../i18n';
 
-<<<<<<< HEAD
-import Wyre from '../services/wyre';
-import wyrelogo from '../wyre.png';
-
-import InputRange from 'react-input-range';
-import 'react-input-range/lib/css/index.css';
-=======
 import {
   Flex,
   Box,
@@ -27,7 +20,12 @@
   Input,
   Field
 } from 'rimble-ui'
->>>>>>> 5f2583d6
+
+import Wyre from '../services/wyre';
+import wyrelogo from '../wyre.png';
+
+import InputRange from 'react-input-range';
+import 'react-input-range/lib/css/index.css';
 
 const GASBOOSTPRICE = 0.25
 
