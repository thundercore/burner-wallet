--- conflicted
+++ resolved
@@ -59,7 +59,7 @@
           0
       );
       this.props.tx(
-<<<<<<< HEAD
+
         this.props.contracts.ERC20Vendable.approve(this.props.contracts.Market._address, -1),
         50000, 0, 0,(approveReceipt)=>{
           this.props.tx(
@@ -71,23 +71,7 @@
             }
         );
     });
-=======
-        this.props.contracts.Market.buy(outcome,cost.toNumber(),10 * 1e18)
-        ,1200000,0,0,(receipt)=>{
-          if(receipt){
 
-            console.log("BET COMPLETE?!?",receipt)
-            //this.props.goBack();
-          //  window.history.pushState({},"", "/");
-            //this.props.setReceipt({to:toAddress,from:receipt.from,badge:this.props.badge,result:receipt})
-            //this.props.changeView("receipt");
-            //this.props.clearBadges()
-          }
-        }
-      )
-    //})
-
->>>>>>> 99382a8a
   }
 
   
