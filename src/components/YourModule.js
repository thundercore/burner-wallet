--- conflicted
+++ resolved
@@ -73,26 +73,13 @@
           0
       );
       this.props.tx(
-<<<<<<< HEAD
-=======
-
-        this.props.contracts.ERC20Vendable.approve(this.props.contracts.Market._address, -1),
-        50000, 0, 0,(approveReceipt)=>{
-          this.props.tx(
->>>>>>> e568ad98
             this.props.contracts.Market.buy(outcome, cost.toNumber(), 10 * 1e18),
             1042570, 0, 0,(buyReceipt)=>{
               if(buyReceipt){
                 console.log("BET COMPLETE?!?", buyReceipt)
               }
             }
-<<<<<<< HEAD
       );
-=======
-        );
-    });
-
->>>>>>> e568ad98
   }
 
   
