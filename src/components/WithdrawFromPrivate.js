import React from 'react';
import Web3 from 'web3';
import Ruler from "./Ruler";
import { Scaler } from "dapparatus";
import Balance from "./Balance";
import Blockies from 'react-blockies';
import i18n from '../i18n';

let pollInterval

export default class SendToAddress extends React.Component {

  constructor(props) {
    super(props);
    let initialState = {
      amount: "",//props.amount-0.01 ?
      privateKey: props.privateKey,
      canWithdraw: false,
    }

    let tempweb3 = new Web3();
    initialState.metaAccount = tempweb3.eth.accounts.privateKeyToAccount(props.privateKey);
    initialState.fromAddress = initialState.metaAccount.address.toLowerCase();

    this.state = initialState
    console.log("WithdrawFromPrivate constructor",this.state)
  }

  updateState = (key, value) => {
    this.setState({ [key]: value },()=>{
      this.setState({ canWithdraw: this.canWithdraw() })
    });
  };

  componentDidMount(){
    this.setState({ canWithdraw: this.canWithdraw() })
    pollInterval = setInterval(this.poll.bind(this),1500)
    setTimeout(this.poll.bind(this),250)
  }
  componentWillUnmount(){
    clearInterval(pollInterval)
  }

  async poll(){
    let fromBalance
    if(this.props.ERC20TOKEN){
      fromBalance = await this.props.contracts[this.props.ERC20TOKEN].balanceOf('' + this.state.fromAddress).call()
    }else{
      fromBalance = await this.props.web3.eth.getBalance('' + this.state.fromAddress)
    }

    fromBalance = parseFloat(this.props.web3.utils.fromWei(fromBalance,'ether'))
    fromBalance = fromBalance.toFixed(2)
    console.log("from balance:",fromBalance,"of from address",this.state.fromAddress)

    if(typeof this.state.amount == "undefined"){
      this.setState({fromBalance,canWithdraw:this.canWithdraw(),amount:fromBalance})
    }else{
      this.setState({fromBalance,canWithdraw:this.canWithdraw()})
    }
  }

  canWithdraw() {
    return (this.state.amount > 0 && this.state.amount <= this.state.fromBalance)
  }

  withdraw = () => {
    let { fromAddress, amount, metaAccount } = this.state;


    if(this.state.canWithdraw){

        console.log("SWITCH TO LOADER VIEW...")
        this.props.changeView('loader')
        setTimeout(()=>{window.scrollTo(0,0)},60)
        //console.log("metaAccount",this.state.metaAccount,"amount",this.props.web3.utils.toWei(amount,'ether'))
        let tx

        if(this.props.ERC20TOKEN){
          tx={
            to:this.props.contracts[this.props.ERC20TOKEN]._address,
            data: this.props.contracts[this.props.ERC20TOKEN].transfer(this.props.address,this.props.web3.utils.toWei(""+amount,'ether')).encodeABI(),
            gas: 60000,
            gasPrice: Math.round(1100000000)//1.1gwei
          }
        }else{
          tx={
            to:this.props.address,
            value: this.props.web3.utils.toWei(amount,'ether'),
            gas: 30000,
            gasPrice: Math.round(1100000000)//1.1gwei
          }
        }

        this.props.web3.eth.accounts.signTransaction(tx, metaAccount.privateKey).then(signed => {
            this.props.web3.eth.sendSignedTransaction(signed.rawTransaction).on('receipt', (receipt)=>{
              console.log("META RECEIPT",receipt)
              this.props.goBack();
              window.history.pushState({},"", "/");
              this.props.changeAlert({
                type: 'success',
                message: 'Withdrawn! '+receipt.transactionHash,
              });
            })
        });

    }else{
      this.props.changeAlert({type: 'warning', message: i18n.t('withdraw_from_private.error')})
    }
  };

  render() {
    let { canWithdraw, fromAddress } = this.state;

    let products = []
    for(let p in this.props.products){
      let prod = this.props.products[p]
      if(prod.exists){
        if(prod.isAvailable){
          let costInDollars = this.props.web3.utils.fromWei(prod.cost,'ether')
          products.push(
            <div key={p} className="content bridge row">
              <div className="col-12 p-1">
                <button className="btn btn-large w-100"
                  onClick={()=>{
                    console.log(prod.id,prod.name,prod.cost,prod.isAvailable)
                    let currentAmount = this.state.amount
                    if(currentAmount) currentAmount+=parseFloat(costInDollars)
                    else currentAmount = parseFloat(costInDollars)
                    if(currentAmount!=this.state.amount){
                      this.setState({amount:currentAmount})
                    }
                  }}
                  style={this.props.buttonStyle.secondary}>
                  <Scaler config={{startZoomAt:400,origin:"50% 50%"}}>
                    {this.props.web3.utils.hexToUtf8(prod.name)} ${this.props.dollarDisplay(costInDollars)}
                  </Scaler>
                </button>
              </div>
            </div>
          )
        }

      }
    }

    return (
      <div>
          <div className="content row">
            <div className="form-group w-100">
              <div className="form-group w-100">
                <label htmlFor="amount_input">{i18n.t('withdraw_from_private.from_address')}</label>
                <input type="text" className="form-control" placeholder="0x..." value={fromAddress} />
              </div>

              <div className="content bridge row">
                  <div className="col-6 p-1 w-100">
                    { <Blockies seed={fromAddress} scale={10} /> }
                  </div>
                  <div className="col-6 p-1 w-100">
                    <div style={{fontSize:64,letterSpacing:-2,fontWeight:500,whiteSpace:"nowrap"}}>
                      <Scaler config={{startZoomAt:1000,origin:"0% 50%"}}>
                        ${this.state.fromBalance}
                      </Scaler>
                    </div>
                  </div>
              </div>

<<<<<<< HEAD
              <label htmlFor="amount_input">{i18n.t('withdraw_from_private.amount')}</label>
=======
              <label htmlFor="amount_input">Withdraw Amount</label>

>>>>>>> 4cc477fc
              <div className="input-group">
                <div className="input-group-prepend">
                  <div className="input-group-text">$</div>
                </div>
                <input type="text" className="form-control" placeholder="0.00" value={this.state.amount}
                       onChange={event => this.updateState('amount', event.target.value)} />
              </div>
              {products}
            </div>
            <button style={this.props.buttonStyle.primary} className={`btn btn-success btn-lg w-100 ${canWithdraw ? '' : 'disabled'}`}
                    onClick={this.withdraw}>
              {i18n.t('withdraw_from_private.withdraw')}
            </button>
          </div>
      </div>
    )
  }
}<|MERGE_RESOLUTION|>--- conflicted
+++ resolved
@@ -166,12 +166,7 @@
                   </div>
               </div>
 
-<<<<<<< HEAD
               <label htmlFor="amount_input">{i18n.t('withdraw_from_private.amount')}</label>
-=======
-              <label htmlFor="amount_input">Withdraw Amount</label>
-
->>>>>>> 4cc477fc
               <div className="input-group">
                 <div className="input-group-prepend">
                   <div className="input-group-text">$</div>
