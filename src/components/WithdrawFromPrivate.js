import React from 'react';
import Web3 from 'web3';
import Ruler from "./Ruler";
import { Scaler } from "dapparatus";
import Balance from "./Balance";
import Blockies from 'react-blockies';
import i18n from '../i18n';
import { Flex, Box, Button, Input, Field, Text, Form } from "rimble-ui";

let pollInterval
let metaReceiptTracker = {}

export default class SendToAddress extends React.Component {

  constructor(props) {
    super(props);
    let initialState = {
      amount: "",//props.amount-0.01 ?
      privateKey: props.privateKey,
      canWithdraw: false,
    }

    let tempweb3 = new Web3();
    initialState.metaAccount = tempweb3.eth.accounts.privateKeyToAccount(props.privateKey);
    initialState.fromAddress = initialState.metaAccount.address.toLowerCase();

    this.state = initialState
    console.log("WithdrawFromPrivate constructor",this.state)
  }

  updateState = (key, value) => {
    this.setState({ [key]: value },()=>{
      this.setState({ canWithdraw: this.canWithdraw() })
    });
  };

  componentDidMount(){
    this.setState({ canWithdraw: this.canWithdraw() })
    pollInterval = setInterval(this.poll.bind(this),1500)
    setTimeout(this.poll.bind(this),250)
  }
  componentWillUnmount(){
    clearInterval(pollInterval)
  }

  async poll(){
    let fromBalance
    if(this.props.ERC20TOKEN){
      fromBalance = await this.props.contracts[this.props.ERC20TOKEN].balanceOf('' + this.state.fromAddress).call()
    }else{
      fromBalance = await this.props.web3.eth.getBalance('' + this.state.fromAddress)
    }

    fromBalance = parseFloat(this.props.web3.utils.fromWei(fromBalance,'ether'))
    fromBalance = fromBalance.toFixed(2)
    console.log("from balance:",fromBalance,"of from address",this.state.fromAddress)

    if(typeof this.state.amount == "undefined"){
      this.setState({fromBalance,canWithdraw:this.canWithdraw(),amount:fromBalance})
    }else{
      this.setState({fromBalance,canWithdraw:this.canWithdraw()})
    }
  }

  canWithdraw() {
    return (parseFloat(this.state.amount) > 0 && parseFloat(this.state.amount) <= parseFloat(this.state.fromBalance))
  }

  withdraw = () => {
    let { fromAddress, amount, metaAccount } = this.state;


    if(this.state.canWithdraw){

        console.log("SWITCH TO LOADER VIEW...")
        this.props.changeView('loader')
        setTimeout(()=>{window.scrollTo(0,0)},60)
        //console.log("metaAccount",this.state.metaAccount,"amount",this.props.web3.utils.toWei(amount,'ether'))
        let tx

        if(this.props.ERC20TOKEN){
          tx={
            to:this.props.contracts[this.props.ERC20TOKEN]._address,
            data: this.props.contracts[this.props.ERC20TOKEN].transfer(this.props.address,this.props.web3.utils.toWei(""+amount,'ether')).encodeABI(),
            gas: 60000,
            gasPrice: Math.round(1100000000)//1.1gwei
          }
        }else{
          tx={
            to:this.props.address,
            value: this.props.web3.utils.toWei(amount,'ether'),
            gas: 30000,
            gasPrice: Math.round(1100000000)//1.1gwei
          }
        }

        this.props.web3.eth.accounts.signTransaction(tx, metaAccount.privateKey).then(signed => {
            this.props.web3.eth.sendSignedTransaction(signed.rawTransaction).on('receipt', (receipt)=>{
              console.log("META RECEIPT",receipt)
              if(receipt&&receipt.transactionHash&&!metaReceiptTracker[receipt.transactionHash]){
                metaReceiptTracker[receipt.transactionHash] = true
                this.props.goBack();
                window.history.pushState({},"", "/");
                this.props.changeAlert({
                  type: 'success',
                  message: 'Withdrawn! '+receipt.transactionHash,
                });
              }

            })
        });

    }else{
      this.props.changeAlert({type: 'warning', message: i18n.t('withdraw_from_private.error')})
    }
  };

  render() {
    let { canWithdraw, fromAddress } = this.state;

    let products = []
    for(let p in this.props.products){
      let prod = this.props.products[p]
      if(prod.exists){
        if(prod.isAvailable){
          let costInDollars = this.props.web3.utils.fromWei(prod.cost,'ether')
          products.push(
            <div key={p} className="content bridge row">
              <div className="col-12 p-1">
                <button className="btn btn-large w-100"
                  onClick={()=>{
                    console.log(prod.id,prod.name,prod.cost,prod.isAvailable)
                    let currentAmount = this.state.amount
                    if(currentAmount) currentAmount+=parseFloat(costInDollars)
                    else currentAmount = parseFloat(costInDollars)
                    if(currentAmount!=this.state.amount){
                      this.setState({amount:currentAmount})
                    }
                  }}
                  style={this.props.buttonStyle.secondary}>
                  <Scaler config={{startZoomAt:400,origin:"50% 50%"}}>
                    {this.props.web3.utils.hexToUtf8(prod.name)} {this.props.dollarDisplay(costInDollars)}
                  </Scaler>
                </button>
              </div>
            </div>
          )
        }

      }
    }
    if(products.length>0){
      products.push(
        <div key={"reset"} className="content bridge row">
          <div className="col-12 p-1">
            <Button onClick={()=>{this.setState({amount:""})}}>
                Reset
            </Button>
          </div>
        </div>
      )
    }

    return (
      <Form>
        <Box>
          <Field label={i18n.t('withdraw_from_private.from_address')}>
            <Input type="text" placeholder="0x..." value={fromAddress} required width={'100%'} />
          </Field>

          <Flex alignItems={'center'} justifyContent={'center'}>
              <Box mx={2}>
                <Blockies seed={fromAddress} scale={10} />
              </Box>

              <Text fontSize={5} mx={2}>{this.props.dollarDisplay(this.state.fromBalance)}</Text>
          </Flex>

          <Field label={i18n.t('withdraw_from_private.amount')}>
<<<<<<< HEAD
            <Input
              type="number"
              placeholder="$0.00"
              value={this.state.amount}
              required
              onChange={event => this.updateState('amount', event.target.value)}
              width={1}
            />
=======
            <Flex alignItems={'center'}>
              <Input type="number" placeholder="0" value={this.state.amount} width={'100%'}
                onChange={event => this.updateState('amount', event.target.value)} required />
            </Flex>
>>>>>>> 1019ef3e
          </Field>

          <Text>{products}</Text>
        </Box>
        <Button width={1} disabled={canWithdraw === false} onClick={this.withdraw}>
          {i18n.t('withdraw_from_private.withdraw')}
        </Button>
      </Form>
    )
  }
}<|MERGE_RESOLUTION|>--- conflicted
+++ resolved
@@ -169,7 +169,7 @@
           </Field>
 
           <Flex alignItems={'center'} justifyContent={'center'}>
-              <Box mx={2}>
+              <Box m={4}>
                 <Blockies seed={fromAddress} scale={10} />
               </Box>
 
@@ -177,21 +177,8 @@
           </Flex>
 
           <Field label={i18n.t('withdraw_from_private.amount')}>
-<<<<<<< HEAD
-            <Input
-              type="number"
-              placeholder="$0.00"
-              value={this.state.amount}
-              required
-              onChange={event => this.updateState('amount', event.target.value)}
-              width={1}
-            />
-=======
-            <Flex alignItems={'center'}>
-              <Input type="number" placeholder="0" value={this.state.amount} width={'100%'}
-                onChange={event => this.updateState('amount', event.target.value)} required />
-            </Flex>
->>>>>>> 1019ef3e
+            <Input type="number" placeholder="0" value={this.state.amount} width={1}
+              onChange={event => this.updateState('amount', event.target.value)} required />
           </Field>
 
           <Text>{products}</Text>
