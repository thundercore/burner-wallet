--- conflicted
+++ resolved
@@ -3,11 +3,7 @@
 import Balance from "./Balance";
 import {CopyToClipboard} from "react-copy-to-clipboard";
 import Blockies from 'react-blockies';
-<<<<<<< HEAD
-import { ethers } from 'ethers';
-=======
 import { scroller } from 'react-scroll'
->>>>>>> e83a2f8a
 
 
 export default class SendToAddress extends React.Component {
@@ -17,6 +13,8 @@
     let initialState = {
       amount: props.amount,
       message: props.message,
+      toAddress: "",
+      fromEns: "",
       canSend: false,
     }
     /*if(props.balance<=0){
@@ -46,20 +44,37 @@
     this.state = initialState
     console.log("SendToAddress constructor",this.state)
     window.history.pushState({},"", "/");
-    this.ensProvider = ethers.getDefaultProvider('homestead');
-  }
-
-  updateState = (key, value) => {
+  }
+
+  updateState = async (key, value) => {
+
     this.setState({ [key]: value },()=>{
-      this.setState({ canSend: this.canSend() })
+      this.setState({ canSend: this.canSend() },()=>{
+        this.bounceToAmountIfReady()
+      })
     });
     if(key=="toAddress"){
+      this.setState({fromEns:""})
       setTimeout(()=>{
         this.scrollToBottom()
       },30)
     }
+    if(key=="toAddress"&&value.indexOf(".eth")>=0){
+      console.log("Attempting to look up ",value)
+      let addr = await this.props.ensLookup(value)
+      console.log("Resolved:",addr)
+      if(addr!="0x0000000000000000000000000000000000000000"){
+        this.setState({toAddress:addr,fromEns:value},()=>{
+          this.bounceToAmountIfReady()
+        })
+      }
+    }
   };
-
+  bounceToAmountIfReady(){
+    if(this.state.toAddress && this.state.toAddress.length === 42){
+      this.amountInput.focus();
+    }
+  }
   componentDidMount(){
     this.setState({ canSend: this.canSend() })
     setTimeout(()=>{
@@ -70,7 +85,6 @@
       }else if(this.messageInput){
         this.messageInput.focus();
       }
-
       setTimeout(()=>{
         this.scrollToBottom()
       },30)
@@ -88,17 +102,16 @@
     },2500)
   }
 
-<<<<<<< HEAD
-  async canSend() {
-    const resolvedAddress = await this.ensProvider.resolveName(this.state.toAddress)
+  canSend() {
+    /*const resolvedAddress = await this.ensProvider.resolveName(this.state.toAddress)
     console.log(`RESOLVED ADDRESS ${resolvedAddress}`)
     if(resolvedAddress != null){
       this.setState({
         toAddress: resolvedAddress
       })
-    }
-    return (this.state.toAddress && this.state.toAddress.length === 42)
-=======
+    }*/
+    return (this.state.toAddress && this.state.toAddress.length === 42 && (this.state.amount>0 || this.state.message))
+  }
 
   scrollToBottom(){
     console.log("scrolling to bottom")
@@ -108,19 +121,11 @@
       smooth: "easeInOutCubic",
     })
   }
-  canSend() {
-    return (this.state.toAddress && this.state.toAddress.length === 42 && (this.state.amount>0 || this.state.message))
->>>>>>> e83a2f8a
-  }
 
   send = async () => {
     let { toAddress, amount } = this.state;
     let {ERC20TOKEN} = this.props
 
-<<<<<<< HEAD
-    if(await this.state.canSend){
-      if(this.props.balance-0.0001<=amount){
-=======
 
     if(this.state.canSend){
       if(ERC20TOKEN){
@@ -131,7 +136,6 @@
       console.log("ERC20TOKEN",ERC20TOKEN,"this.props.balance",parseFloat(this.props.balance),"amount",parseFloat(amount))
 
       if(!ERC20TOKEN && parseFloat(this.props.balance)-0.0001<=parseFloat(amount)){
->>>>>>> e83a2f8a
         let extraHint = ""
         if(!ERC20TOKEN && parseFloat(amount)-parseFloat(this.props.balance)<=.01){
           extraHint = "(gas costs)"
@@ -169,7 +173,7 @@
         })
       }
     }else{
-      this.props.changeAlert({type: 'warning', message: 'Please enter a valid address or ENS domain'})
+      this.props.changeAlert({type: 'warning', message: 'Please enter a valid address or ENS.'})
     }
   };
 
@@ -207,9 +211,9 @@
                        onChange={event => this.updateState('toAddress', event.target.value)} />
               </div>
               <div>  { this.state.toAddress && this.state.toAddress.length==42 &&
-
                 <CopyToClipboard text={toAddress.toLowerCase()}>
                   <div style={{cursor:"pointer"}} onClick={() => this.props.changeAlert({type: 'success', message: toAddress.toLowerCase()+' copied to clipboard'})}>
+                    <div style={{opacity:0.33}}>{this.state.fromEns}</div>
                     <Blockies seed={toAddress.toLowerCase()} scale={10}/>
                   </div>
                 </CopyToClipboard>
