import React from 'react';
import Ruler from "./Ruler";
import Balance from "./Balance";
import cookie from 'react-cookies'
import {CopyToClipboard} from "react-copy-to-clipboard";
import Blockies from 'react-blockies';
import { scroller } from 'react-scroll'
import { DOLLAR_SYMBOL } from '../config';
import i18n from '../i18n';
import queryString from 'query-string';
import { dollarDisplay, convertToDollar, parseAndCleanPath } from '../lib';

export default class SendToAddress extends React.Component {

  constructor(props) {
    super(props);



    console.log("!!!!!!!!!!!!!!!!!!!!!!!! window.location.search",window.location.search,parsed)

    let startAmount = props.amount
    if(props.scannerState) startAmount = props.scannerState.amount
    if(!startAmount) {
      startAmount = cookie.load('sendToStartAmount')
    }else{
      cookie.save('sendToStartAmount', startAmount, { path: '/', maxAge: 60 })
    }
    let startMessage= props.message
    if(props.scannerState) startMessage = props.scannerState.message
    if(!startMessage) {
      startMessage = cookie.load('sendToStartMessage')
    }else{
      cookie.save('sendToStartMessage', startMessage, { path: '/', maxAge: 60 })
    }

    let extraMessage = props.extraMessage
    if(props.scannerState) extraMessage = props.scannerState.extraMessage

    let toAddress = ""
    if(props.scannerState) toAddress = props.scannerState.toAddress
    if(!toAddress) {
      toAddress = cookie.load('sendToAddress')
    }else{
      cookie.save('sendToAddress', toAddress, { path: '/', maxAge: 60 })
    }

    let initialState = {
      amount: startAmount,
      message: startMessage,
      toAddress: toAddress,
      extraMessage: extraMessage,
      fromEns: "",
      canSend: false,
    }

    let startingAmount = 0.15
    if(props.amount){
      startingAmount = props.amount
    }
    if(window.location.pathname){
      if(window.location.pathname.length==43){
        initialState.toAddress = window.location.pathname.substring(1)
      }else if(window.location.pathname.length>40) {
      //    console.log("window.location.pathname",window.location.pathname)
      //  console.log("parseAndCleanPath...")
        initialState = Object.assign(initialState, parseAndCleanPath(window.location.pathname))
      //  console.log("parseAndCleanPath:",initialState)
      }
    }

    const parsed = queryString.parse(window.location.search);
    if(parsed){
      initialState.params = parsed
    }

    this.state = initialState
  //  console.log("SendToAddress constructor",this.state)
<<<<<<< HEAD



=======
    window.history.pushState({},"", "/");
    window.updateToAddress = (dest) => {
      this.state.toAddress = dest
    } 
>>>>>>> 6f62e374
  }

  updateState = async (key, value) => {
    if(key=="amount"){
      cookie.save('sendToStartAmount', value, { path: '/', maxAge: 60 })
    }
    else if(key=="message"){
      cookie.save('sendToStartMessage', value, { path: '/', maxAge: 60 })
    }
    else if(key=="toAddress"){
      cookie.save('sendToAddress', value, { path: '/', maxAge: 60 })
    }
    this.setState({ [key]: value },()=>{
      this.setState({ canSend: this.canSend() },()=>{
        if(key!="message"){
          this.bounceToAmountIfReady()
        }
      })
    });
    if(key=="toAddress"){
      this.setState({fromEns:""})
      //setTimeout(()=>{
      //  this.scrollToBottom()
      //},30)
    }
    if(key=="toAddress"&&value.indexOf(".eth")>=0){
      console.log("Attempting to look up ",value)
      let addr = await this.props.ensLookup(value)
      console.log("Resolved:",addr)
      if(addr!="0x0000000000000000000000000000000000000000"){
        this.setState({toAddress:addr,fromEns:value},()=>{
          if(key!="message"){
            this.bounceToAmountIfReady()
          }
        })
      }
    }
  };
  bounceToAmountIfReady(){
    if(this.state.toAddress && this.state.toAddress.length === 42){
      this.amountInput.focus();
    }
  }
  componentDidMount(){
    this.setState({ canSend: this.canSend() })
    setTimeout(()=>{
      if(!this.state.toAddress && this.addressInput){
        this.addressInput.focus();
      }else if(!this.state.amount && this.amountInput){
        this.amountInput.focus();
      }else if(this.messageInput){
        this.messageInput.focus();
        setTimeout(()=>{
          this.scrollToBottom()
        },30)
      }
    },350)
  }

  canSend() {
    /*const resolvedAddress = await this.ensProvider.resolveName(this.state.toAddress)
    console.log(`RESOLVED ADDRESS ${resolvedAddress}`)
    if(resolvedAddress != null){
      this.setState({
        toAddress: resolvedAddress
      })
    }*/
    return (this.state.toAddress && this.state.toAddress.length === 42 && (this.state.amount>0 || this.state.message))
  }

  scrollToBottom(){
    console.log("scrolling to bottom")
    scroller.scrollTo('theVeryBottom', {
      duration: 500,
      delay: 30,
      smooth: "easeInOutCubic",
    })
  }

  send = async () => {
    let { toAddress, amount } = this.state;
    let {ERC20TOKEN} = this.props

    amount = convertToDollar(amount)
    console.log("CONVERTED TO DOLLAR AMOUNT",amount)

    if(this.state.canSend){
      if(ERC20TOKEN){
        console.log("this is a token")
      }else{
        console.log("this is not a token")
      }
      console.log("ERC20TOKEN",ERC20TOKEN,"this.props.balance",parseFloat(this.props.balance),"amount",parseFloat(amount))

      if(!ERC20TOKEN && parseFloat(this.props.balance) <= 0){
        console.log("No funds!?!",ERC20TOKEN,parseFloat(this.props.balance))
        this.props.changeAlert({type: 'warning', message: "No Funds."})
      }else if(!ERC20TOKEN && parseFloat(this.props.balance)-0.0001<=parseFloat(amount)){
        let extraHint = ""
        if(!ERC20TOKEN && parseFloat(amount)-parseFloat(this.props.balance)<=.01){
          extraHint = "(gas costs)"
        }
        this.props.changeAlert({type: 'warning', message: 'Not enough funds: '+dollarDisplay(Math.floor((parseFloat(this.props.balance)-0.0001)*100)/100)+' '+extraHint})
      }else if((ERC20TOKEN && (parseFloat(this.props.balance)<parseFloat(amount)))){
        console.log("SO THE BALANCE IS LESS!")
        this.props.changeAlert({type: 'warning', message: 'Not enough tokens: $'+parseFloat(this.props.balance)})
      }else{
        console.log("SWITCH TO LOADER VIEW...",amount)
        this.props.changeView('loader')
        setTimeout(()=>{window.scrollTo(0,0)},60)

        console.log("web3",this.props.web3)
        let txData
        if(this.state.message){
          txData = this.props.web3.utils.utf8ToHex(this.state.message)
        }
        console.log("txData",txData)
        let value = 0
        console.log("amount",amount)
        if(amount){
          value=amount
        }

        cookie.remove('sendToStartAmount', { path: '/' })
        cookie.remove('sendToStartMessage', { path: '/' })
        cookie.remove('sendToAddress', { path: '/' })

        this.props.send(toAddress, value, 120000, txData, (result) => {
          if(result && result.transactionHash){
            this.props.goBack();
            window.history.pushState({},"", "/");
            /*
            this.props.changeAlert({
              type: 'success',
              message: 'Sent! '+result.transactionHash,
            });*/

            let receiptObj = {to:toAddress,from:result.from,amount:parseFloat(amount),message:this.state.message,result:result}


            if(this.state.params){
              receiptObj.params = this.state.params
            }

          //  console.log("CHECKING SCANNER STATE FOR ORDER ID",this.props.scannerState)
            if(this.props.scannerState&&this.props.scannerState.daiposOrderId){
              receiptObj.daiposOrderId = this.props.scannerState.daiposOrderId
            }

            //console.log("SETTING RECEPITE STATE",receiptObj)
            this.props.setReceipt(receiptObj)
            this.props.changeView("receipt");
          }
        })
      }
    }else{
      this.props.changeAlert({type: 'warning', message: i18n.t('send_to_address.error')})
    }
  };

  render() {
    let { canSend, toAddress } = this.state;

    /*let sendMessage = ""
    if(this.state.message){
      sendMessage = (
        <div className="form-group w-100">
          <label htmlFor="amount_input">For</label>
          <div>
            {decodeURI(this.state.message)}
          </div>
        </div>
      )
    }*/

    let messageText = "Message"
    if(this.state.extraMessage){
      messageText = this.state.extraMessage
    }


    let amountInputDisplay = (
      <input type="number" className="form-control" placeholder="0.00" value={this.state.amount}
          ref={(input) => { this.amountInput = input; }}
             onChange={event => this.updateState('amount', event.target.value)} />
    )
    if(this.props.scannerState&&this.props.scannerState.daiposOrderId){
      amountInputDisplay = (
        <input type="number" readOnly className="form-control" placeholder="0.00" value={this.state.amount}
            ref={(input) => { this.amountInput = input; }}
               onChange={event => this.updateState('amount', event.target.value)} />
      )
    }

    return (
      <div>
        <div className="content row">
          <div className="form-group w-100">
            <div className="form-group w-100">
              <label htmlFor="amount_input">{i18n.t('send_to_address.to_address')}</label>
              <div className="input-group">
                <input type="text" className="form-control" placeholder="0x..." value={this.state.toAddress}
                  ref={(input) => { this.addressInput = input; }}
                       onChange={event => this.updateState('toAddress', event.target.value)} />
                <div className="input-group-append" onClick={() => {
<<<<<<< HEAD
                  this.props.openScanner({view:"send_to_address",goBackView:"send_to_address"})
=======
                    if(window.isReactNative) {
                      window.ReactNativeWebView.postMessage("update_qr")
                    } else {
                      this.props.openScanner({view:"send_to_address"})
                    }
>>>>>>> 6f62e374
                }}>
                  <span className="input-group-text" id="basic-addon2" style={this.props.buttonStyle.primary}>
                    <i style={{color:"#FFFFFF"}} className="fas fa-qrcode" />
                  </span>
                </div>
              </div>
            </div>
            <div>  { this.state.toAddress && this.state.toAddress.length==42 &&
              <CopyToClipboard text={toAddress.toLowerCase()}>
                <div style={{cursor:"pointer"}} onClick={() => this.props.changeAlert({type: 'success', message: toAddress.toLowerCase()+' copied to clipboard'})}>
                  <div style={{opacity:0.33}}>{this.state.fromEns}</div>
                  <Blockies seed={toAddress.toLowerCase()} scale={10}/>
                </div>
              </CopyToClipboard>
            }</div>
            <label htmlFor="amount_input">{i18n.t('send_to_address.send_amount')}</label>
            <div className="input-group">
              <div className="input-group-prepend">
                <div className="input-group-text">{DOLLAR_SYMBOL}</div>
              </div>
              {amountInputDisplay}
            </div>
            <div className="form-group w-100" style={{marginTop:20}}>
              <label htmlFor="amount_input">{messageText}</label>
              <input type="text" className="form-control" placeholder="optional unencrypted message" value={this.state.message}
                ref={(input) => { this.messageInput = input; }}
                     onChange={event => this.updateState('message', event.target.value)} />
            </div>
          </div>
          <button name="theVeryBottom" className={`btn btn-lg w-100 ${canSend ? '' : 'disabled'}`} style={this.props.buttonStyle.primary}
                  onClick={this.send}>
            Send
          </button>
        </div>
      </div>
    )
  }
}<|MERGE_RESOLUTION|>--- conflicted
+++ resolved
@@ -76,16 +76,10 @@
 
     this.state = initialState
   //  console.log("SendToAddress constructor",this.state)
-<<<<<<< HEAD
-
-
-
-=======
-    window.history.pushState({},"", "/");
+    window.history.pushState({},"", "/"); // MAY BREAK STUFF
     window.updateToAddress = (dest) => {
       this.state.toAddress = dest
     } 
->>>>>>> 6f62e374
   }
 
   updateState = async (key, value) => {
@@ -291,15 +285,11 @@
                   ref={(input) => { this.addressInput = input; }}
                        onChange={event => this.updateState('toAddress', event.target.value)} />
                 <div className="input-group-append" onClick={() => {
-<<<<<<< HEAD
-                  this.props.openScanner({view:"send_to_address",goBackView:"send_to_address"})
-=======
                     if(window.isReactNative) {
                       window.ReactNativeWebView.postMessage("update_qr")
                     } else {
-                      this.props.openScanner({view:"send_to_address"})
+                      this.props.openScanner({view:"send_to_address",goBackView:"send_to_address"})
                     }
->>>>>>> 6f62e374
                 }}>
                   <span className="input-group-text" id="basic-addon2" style={this.props.buttonStyle.primary}>
                     <i style={{color:"#FFFFFF"}} className="fas fa-qrcode" />
