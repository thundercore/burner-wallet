--- conflicted
+++ resolved
@@ -8,17 +8,10 @@
 export default ({mainStyle, address, balance, burnWallet, goBack, dollarDisplay}) => {
 
   return (
-<<<<<<< HEAD
-    <div className="main-card card w-100">
-      <Balance amount={balance} address={address} dollarDisplay={dollarDisplay}/>
-      <div style={{textAlign:"center",width:"100%",fontWeight:'bold',fontSize:40}}>
-        {i18n.t('burn_wallet.burn_private_key_question')}
-=======
 
     <div>
       <div style={{textAlign:"center",width:"100%",fontWeight:'bold',fontSize:30}}>
-        Are you sure you want to burn this private key?
->>>>>>> 4cc477fc
+        {i18n.t('burn_wallet.burn_private_key_question')}
       </div>
       <div style={{textAlign:"center",marginTop:20,width:"100%",fontWeight:'bold',fontSize:20}}>
         {i18n.t('burn_wallet.disclaimer')}
