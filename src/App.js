--- conflicted
+++ resolved
@@ -1397,30 +1397,6 @@
                 <div>
                   <div className="main-card card w-100" style={{zIndex:1}}>
 
-<<<<<<< HEAD
-                  <NavCard title={"Burn Private Key"} goBack={this.goBack.bind(this)}/>
-                  {defaultBalanceDisplay}
-                  <BurnWallet
-                  mainStyle={mainStyle}
-                  address={account}
-                  balance={balance}
-                  goBack={this.goBack.bind(this)}
-                  dollarDisplay={dollarDisplay}
-                  burnWallet={()=>{
-                    burnMetaAccount()
-                    if(window.isReactNative) {
-                      window.ReactNativeWebView.postMessage("burn")
-                    }
-                    if(localStorage&&typeof localStorage.setItem == "function"){
-                      localStorage.setItem(this.state.account+"loadedBlocksTop","")
-                      localStorage.setItem(this.state.account+"metaPrivateKey","")
-                      localStorage.setItem(this.state.account+"recentTxs","")
-                      localStorage.setItem(this.state.account+"transactionsByAddress","")
-                      this.setState({recentTxs:[],transactionsByAddress:{}})
-                    }
-                  }}
-                  />
-=======
                     <NavCard title={"Burn Private Key"} />
                     {defaultBalanceDisplay}
                     <BurnWallet
@@ -1429,8 +1405,8 @@
                     balance={balance}
                     burnWallet={()=>{
                       burnMetaAccount()
-                      if(RNMessageChannel){
-                        RNMessageChannel.send("burn")
+                      if(window.isReactNative) {
+                        window.ReactNativeWebView.postMessage("burn")
                       }
                       if(localStorage&&typeof localStorage.setItem == "function"){
                         localStorage.setItem(this.state.account+"loadedBlocksTop","")
@@ -1439,7 +1415,6 @@
                       }
                     }}
                     />
->>>>>>> fe90c7d0
                   </div>
                   <Bottom text={i18n.t('cancel')} />
                 </div>
