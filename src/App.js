--- conflicted
+++ resolved
@@ -879,20 +879,10 @@
     )
   }
 
-<<<<<<< HEAD
-  return (
-    <I18nextProvider i18n={i18n}>
-    <div style={mainStyle}>
-      <div style={innerStyle}>
-        {extraHead}
-        {networkOverlay}
-        {web3_setup}
-=======
   let totalBalance = parseFloat(this.state.ethBalance) * parseFloat(this.state.ethprice) + parseFloat(this.state.daiBalance) + parseFloat(this.state.xdaiBalance)
   if(ERC20TOKEN){
     totalBalance += parseFloat(this.state.balance)
   }
->>>>>>> 4cc477fc
 
   let header = (
     <div style={{height:50}}>
@@ -916,6 +906,7 @@
   }
 
   return (
+    <I18nextProvider i18n={i18n}>
     <div style={mainStyle}>
       <div style={innerStyle}>
         {extraHead}
