--- conflicted
+++ resolved
@@ -1363,255 +1363,6 @@
                         ERC20TOKEN={ERC20TOKEN}
                       />
 
-<<<<<<< HEAD
-                  <Balance icon={xdai} selected={selected} text={"xDai"} amount={this.state.xdaiBalance} address={account} dollarDisplay={dollarDisplay}/>
-                  <Ruler/>
-                  <Balance icon={dai} selected={selected} text={"DAI"} amount={this.state.daiBalance} address={account} dollarDisplay={dollarDisplay}/>
-                  <Ruler/>
-                  <Balance icon={eth} selected={selected} text={"ETH"} amount={parseFloat(this.state.ethBalance) * parseFloat(this.state.ethprice)} address={account} dollarDisplay={dollarDisplay}/>
-                  <Ruler/>
-                  {badgeDisplay}
-
-                  <MainCard
-                    subBalanceDisplay={subBalanceDisplay}
-                    buttonStyle={buttonStyle}
-                    address={account}
-                    balance={balance}
-                    changeAlert={this.changeAlert}
-                    changeView={this.changeView}
-                    dollarDisplay={dollarDisplay}
-                    ERC20TOKEN={ERC20TOKEN}
-                  />
-                  {moreButtons}
-                  <RecentTransactions
-                    dollarDisplay={dollarDisplay}
-                    view={this.state.view}
-                    buttonStyle={buttonStyle}
-                    ERC20TOKEN={ERC20TOKEN}
-                    transactionsByAddress={ERC20TOKEN?this.state.fullTransactionsByAddress:this.state.transactionsByAddress}
-                    changeView={this.changeView}
-                    address={account}
-                    block={this.state.block}
-                    recentTxs={ERC20TOKEN?this.state.fullRecentTxs:this.state.recentTxs}
-                  />
-                </div>
-                <Bottom
-                  icon={"wrench"}
-                  text={i18n.t('advance_title')}
-                  action={()=>{
-                    this.changeView('advanced')
-                  }}
-                />
-              </div>
-            );
-            case 'advanced':
-            return (
-              <div>
-                <div className="main-card card w-100" style={{zIndex:1}}>
-
-                  <NavCard title={i18n.t('advance_title')} goBack={this.goBack.bind(this)}/>
-                  <Advanced
-                    isVendor={this.state.isVendor && this.state.isVendor.isAllowed}
-                    buttonStyle={buttonStyle}
-                    address={account}
-                    balance={balance}
-                    changeView={this.changeView}
-                    privateKey={metaAccount.privateKey}
-                    changeAlert={this.changeAlert}
-                    goBack={this.goBack.bind(this)}
-                    setPossibleNewPrivateKey={this.setPossibleNewPrivateKey.bind(this)}
-                  />
-                </div>
-                <Bottom
-                  action={()=>{
-                    this.changeView('main')
-                  }}
-                />
-              </div>
-            )
-            case 'send_by_scan':
-            return (
-              <SendByScan
-                parseAndCleanPath={this.parseAndCleanPath.bind(this)}
-                returnToState={this.returnToState.bind(this)}
-                returnState={this.state.returnState}
-                mainStyle={mainStyle}
-                goBack={this.goBack.bind(this)}
-                changeView={this.changeView}
-                onError={(error) =>{
-                  this.changeAlert("danger",error)
-                }}
-              />
-            );
-            case 'withdraw_from_private':
-
-
-              return (
-                <div>
-                  <div className="send-to-address card w-100" style={{zIndex:1}}>
-                    <NavCard title={i18n.t('withdraw')} goBack={this.goBack.bind(this)}/>
-                    {defaultBalanceDisplay}
-                    <WithdrawFromPrivate
-                      ERC20TOKEN={ERC20TOKEN}
-                      products={this.state.products}
-                      buttonStyle={buttonStyle}
-                      balance={balance}
-                      address={account}
-                      contracts={this.state.contracts}
-                      web3={web3}
-                      //amount={false}
-                      privateKey={this.state.withdrawFromPrivateKey}
-                      goBack={this.goBack.bind(this)}
-                      changeView={this.changeView}
-                      changeAlert={this.changeAlert}
-                      dollarDisplay={dollarDisplay}
-                    />
-                  </div>
-                  <Bottom
-                    action={()=>{
-                      this.changeView('main')
-                    }}
-                  />
-                </div>
-              );
-            case 'send_badge':
-            return (
-              <div>
-                <div className="send-to-address card w-100" style={{zIndex:1}}>
-                  <NavCard title={this.state.badges[this.state.selectedBadge].name} titleLink={this.state.badges[this.state.selectedBadge].external_url} goBack={this.goBack.bind(this)}/>
-                  <SendBadge
-                    changeView={this.changeView}
-                    ensLookup={this.ensLookup.bind(this)}
-                    ERC20TOKEN={ERC20TOKEN}
-                    buttonStyle={buttonStyle}
-                    balance={balance}
-                    web3={this.state.web3}
-                    contracts={this.state.contracts}
-                    address={account}
-                    scannerState={this.state.scannerState}
-                    tx={this.state.tx}
-                    goBack={this.goBack.bind(this)}
-                    openScanner={this.openScanner.bind(this)}
-                    setReceipt={this.setReceipt}
-                    changeAlert={this.changeAlert}
-                    dollarDisplay={dollarDisplay}
-                    badge={this.state.badges[this.state.selectedBadge]}
-                    clearBadges={this.clearBadges.bind(this)}
-                  />
-                </div>
-                <Bottom
-                  text={i18n.t('done')}
-                  action={this.goBack.bind(this)}
-                />
-              </div>
-            )
-            case 'send_to_address':
-            return (
-              <div>
-                <div className="send-to-address card w-100" style={{zIndex:1}}>
-                  <NavCard title={i18n.t('send_to_address_title')} goBack={this.goBack.bind(this)}/>
-                  {defaultBalanceDisplay}
-                  <SendToAddress
-                    convertToDollar={convertToDollar}
-                    dollarSymbol={dollarSymbol}
-                    parseAndCleanPath={this.parseAndCleanPath.bind(this)}
-                    openScanner={this.openScanner.bind(this)}
-                    scannerState={this.state.scannerState}
-                    ensLookup={this.ensLookup.bind(this)}
-                    ERC20TOKEN={ERC20TOKEN}
-                    buttonStyle={buttonStyle}
-                    balance={balance}
-                    web3={this.state.web3}
-                    address={account}
-                    send={send}
-                    goBack={this.goBack.bind(this)}
-                    changeView={this.changeView}
-                    setReceipt={this.setReceipt}
-                    changeAlert={this.changeAlert}
-                    dollarDisplay={dollarDisplay}
-                  />
-                </div>
-                <Bottom
-                  text={i18n.t('cancel')}
-                  action={this.goBack.bind(this)}
-                />
-              </div>
-            );
-            case 'receipt':
-            return (
-              <div>
-                <div className="main-card card w-100" style={{zIndex:1}}>
-
-                  <NavCard title={i18n.t('receipt_title')} goBack={this.goBack.bind(this)}/>
-                  <Receipt
-                    receipt={this.state.receipt}
-                    view={this.state.view}
-                    block={this.state.block}
-                    ensLookup={this.ensLookup.bind(this)}
-                    ERC20TOKEN={ERC20TOKEN}
-                    buttonStyle={buttonStyle}
-                    balance={balance}
-                    web3={this.state.web3}
-                    address={account}
-                    send={send}
-                    goBack={this.goBack.bind(this)}
-                    changeView={this.changeView}
-                    changeAlert={this.changeAlert}
-                    dollarDisplay={dollarDisplay}
-                    transactionsByAddress={this.state.transactionsByAddress}
-                    fullTransactionsByAddress={this.state.fullTransactionsByAddress}
-                    fullRecentTxs={this.state.fullRecentTxs}
-                    recentTxs={this.state.recentTxs}
-                  />
-                </div>
-                <Bottom
-                  action={this.goBack.bind(this)}
-                />
-              </div>
-            );
-            case 'receive':
-            return (
-              <div>
-                <div className="main-card card w-100" style={{zIndex:1}}>
-
-                  <NavCard title={i18n.t('receive_title')} goBack={this.goBack.bind(this)}/>
-                  {defaultBalanceDisplay}
-                  <Receive
-                    dollarDisplay={dollarDisplay}
-                    view={this.state.view}
-                    block={this.state.block}
-                    ensLookup={this.ensLookup.bind(this)}
-                    ERC20TOKEN={ERC20TOKEN}
-                    buttonStyle={buttonStyle}
-                    balance={balance}
-                    web3={this.state.web3}
-                    address={account}
-                    send={send}
-                    goBack={this.goBack.bind(this)}
-                    changeView={this.changeView}
-                    changeAlert={this.changeAlert}
-                    dollarDisplay={dollarDisplay}
-                    transactionsByAddress={this.state.transactionsByAddress}
-                    fullTransactionsByAddress={this.state.fullTransactionsByAddress}
-                    fullRecentTxs={this.state.fullRecentTxs}
-                    recentTxs={this.state.recentTxs}
-                  />
-                </div>
-                <Bottom
-                  action={this.goBack.bind(this)}
-                />
-              </div>
-            );
-            case 'request_funds':
-            return (
-              <div>
-                <div className="main-card card w-100" style={{zIndex:1}}>
-
-                  <NavCard title={i18n.t('request_funds_title')} goBack={this.goBack.bind(this)}/>
-                  {defaultBalanceDisplay}
-                  <RequestFunds
-                    view={this.state.view}
-=======
                       {moreButtons}
 
                       <RecentTransactions
@@ -1665,23 +1416,12 @@
                     parseAndCleanPath={this.parseAndCleanPath.bind(this)}
                     returnToState={this.returnToState.bind(this)}
                     returnState={this.state.returnState}
->>>>>>> 5f2583d6
                     mainStyle={mainStyle}
                     goBack={this.goBack.bind(this)}
                     changeView={this.changeView}
-<<<<<<< HEAD
-                    changeAlert={this.changeAlert}
-                    dollarDisplay={dollarDisplay}
-                    dollarSymbol={dollarSymbol}
-                    transactionsByAddress={this.state.transactionsByAddress}
-                    fullTransactionsByAddress={this.state.fullTransactionsByAddress}
-                    fullRecentTxs={this.state.fullRecentTxs}
-                    recentTxs={this.state.recentTxs}
-=======
                     onError={(error) =>{
                       this.changeAlert("danger",error)
                     }}
->>>>>>> 5f2583d6
                   />
                 );
                 case 'withdraw_from_private':
@@ -2043,106 +1783,6 @@
                       action={this.goBack.bind(this)}
                     />
                   </div>
-<<<<<<< HEAD
-                  <Bottom
-                    action={this.goBack.bind(this)}
-                  />
-                </div>
-              );
-            case 'send_with_link':
-            return (
-              <div>
-                <div className="main-card card w-100" style={{zIndex:1}}>
-
-                  <NavCard title={'Send with Link'} goBack={this.goBack.bind(this)} />
-                  {defaultBalanceDisplay}
-                  <SendWithLink balance={balance}
-                    buttonStyle={buttonStyle}
-                    changeAlert={this.changeAlert}
-                    sendWithLink={(amount,cb)=>{
-                      let randomHash = this.state.web3.utils.sha3(""+Math.random())
-                      let randomWallet = this.state.web3.eth.accounts.create()
-                      let sig = this.state.web3.eth.accounts.sign(randomHash, randomWallet.privateKey);
-                      console.log("STATE",this.state,this.state.contracts)
-                      // Use xDai as default token
-                      const tokenAddress = ERC20TOKEN === false ? 0 : this.state.contracts[ERC20TOKEN]._address;
-                      // -- Temp hacks
-                      const expirationTime = 365; // Hard-coded to 1 year link expiration. 
-                      const amountToSend = amount*10**18 ; // Conversion to wei
-                      // --
-                      if(!ERC20TOKEN)
-                      {
-                        this.state.tx(this.state.contracts.Links.send(randomHash,sig.signature,tokenAddress,amountToSend,expirationTime),250000,false,amountToSend,async (receipt)=>{
-                          this.setState({sendLink: randomHash,sendKey: randomWallet.privateKey},()=>{
-                            console.log("STATE SAVED",this.state)
-                          })
-                          cb(receipt)
-                        })
-                      } else{
-                        this.state.tx(this.state.contracts[ERC20TOKEN].approve(this.state.contracts.Links._address, amountToSend),21000,false,0,async (approveReceipt)=>{
-                          //cb(approveReceipt)
-                          this.state.tx(this.state.contracts.Links.send(randomHash,sig.signature,tokenAddress,amountToSend,expirationTime),250000,false,amountToSend,async (sendReceipt)=>{
-                            this.setState({sendLink: randomHash,sendKey: randomWallet.privateKey},()=>{
-                              console.log("STATE SAVED",this.state)
-                            })
-                            cb(sendReceipt)
-                          })
-                        })
-                      }
-                    }}
-                    address={account}
-                    changeView={this.changeView}
-                    goBack={this.goBack.bind(this)}
-                    dollarDisplay={dollarDisplay}
-                    convertToDollar={convertToDollar}
-                    dollarSymbol={dollarSymbol}
-                  />
-                </div>
-                <Bottom
-                  text={i18n.t('cancel')}
-                  action={this.goBack.bind(this)}
-                />
-              </div>
-            );
-            case 'burn-wallet':
-            return (
-              <div>
-                <div className="main-card card w-100" style={{zIndex:1}}>
-
-                  <NavCard title={"Burn Private Key"} goBack={this.goBack.bind(this)}/>
-                  {defaultBalanceDisplay}
-                  <BurnWallet
-                  mainStyle={mainStyle}
-                  address={account}
-                  balance={balance}
-                  goBack={this.goBack.bind(this)}
-                  dollarDisplay={dollarDisplay}
-                  burnWallet={()=>{
-                    burnMetaAccount()
-                    if(RNMessageChannel){
-                      RNMessageChannel.send("burn")
-                    }
-                    if(localStorage&&typeof localStorage.setItem == "function"){
-                      localStorage.setItem(this.state.account+"loadedBlocksTop","")
-                      localStorage.setItem(this.state.account+"metaPrivateKey","")
-                      localStorage.setItem(this.state.account+"recentTxs","")
-                      localStorage.setItem(this.state.account+"transactionsByAddress","")
-                      this.setState({recentTxs:[],transactionsByAddress:{}})
-                    }
-                  }}
-                  />
-                </div>
-                <Bottom
-                  text={i18n.t('cancel')}
-                  action={this.goBack.bind(this)}
-                />
-              </div>
-            );
-            case 'cash_out':
-            return (
-              <div>
-                <div className="main-card card w-100" style={{zIndex:1}}>
-=======
                 );
                 case 'vendors':
                 return (
@@ -2176,7 +1816,6 @@
                 return (
                   <div>
                     <div style={{zIndex:1,position:"relative",color:"#dddddd"}}>
->>>>>>> 5f2583d6
 
                       <NavCard title={"Sending..."} goBack={this.goBack.bind(this)} darkMode={true}/>
                     </div>
