--- conflicted
+++ resolved
@@ -9,22 +9,9 @@
 import SendByScan from './components/SendByScan';
 import SendToAddress from './components/SendToAddress';
 import SendWithLink from './components/SendWithLink';
-<<<<<<< HEAD
-import SendTo from './components/SendTo';
-import Main from './components/Main';
-import RequestReceive from './components/RequestReceive';
-import ReceiveLink from './components/ReceiveLink'
-
-import eth from './ethereum.png';
-
-// JOHNS BRANCH TEST
-
-let WEB3_PROVIDER = 'http://0.0.0.0:8545';
-=======
 import MainCard from './components/MainCard';
 import SaveToHome from './components/SaveToHome';
 import Footer from './components/Footer';
->>>>>>> 16f7bd8d
 
 
 let WEB3_PROVIDER = 'http://0.0.0.0:8545', CLAIM_RELAY = 'http://0.0.0.0:18462';
@@ -82,38 +69,6 @@
     this.setState({sending: true})
 
     contracts.Links.funds(this.state.claimId).call().then((fund) => {
-<<<<<<< HEAD
-     if(fund){
-       this.setState({fund: fund})
-       console.log("FUND: ",fund)
-
-       let hashOfDestination = this.state.web3.utils.soliditySha3(
-         {type: 'bytes32', value: this.state.claimId}, // fund id
-         {type: 'address', value: this.state.account}, // destination address
-         {type: 'uint256', value: fund[3]}, // nonce
-         {type: 'address', value: contracts.Links._address} // contract address
-         )
-       console.log("hashOfDestination",hashOfDestination)
-       console.log("this.state.claimKey",this.state.claimKey)
-       let sig = this.state.web3.eth.accounts.sign(hashOfDestination, this.state.claimKey);
-       sig = sig.signature;
-       console.log("CLAIM TX:",this.state.claimId, sig, this.state.account)
-       tx(contracts.Links.claim(this.state.claimId, sig, this.state.account), 150000, false, 0, (result) => {
-         if(result){
-           console.log("CLAIMED!!!", result)
-           this.setState({claimed: true})
-           setTimeout(() => {
-             this.setState({sending: false}, () => {
-               //alert("DONE")
-               window.location = "/"
-             })
-           }, 2000)
-         }
-       })
-     }
-   })
- }
-=======
       if (fund) {
         this.setState({fund: fund})
         console.log("FUND: ", fund)
@@ -144,7 +99,6 @@
       }
     })
   }
->>>>>>> 16f7bd8d
 
   relayClaim() {
     console.log("DOING CLAIM THROUGH RELAY")
